--- conflicted
+++ resolved
@@ -14,24 +14,8 @@
     <PortableBuild Condition="'$(PortableBuild)' == ''">true</PortableBuild>
   </PropertyGroup>
 
-<<<<<<< HEAD
-  <!-- Branch Info -->
-  <PropertyGroup>
-    <MajorVersion>2</MajorVersion>
-    <MinorVersion>0</MinorVersion>
-    <PatchVersion>4</PatchVersion>
-    <StabilizePackageVersion Condition="'$(StabilizePackageVersion)' == ''">false</StabilizePackageVersion>
-    <PreReleaseLabel>servicing</PreReleaseLabel>
-    <ReleaseSuffix>$(PreReleaseLabel)</ReleaseSuffix>
-    <ReleaseBrandSuffix></ReleaseBrandSuffix>
-    <Channel>release/2.0.0</Channel>
-    <BranchName>release/2.0.0</BranchName>
-  </PropertyGroup>
-
-=======
   <Import Project="$(MSBuildThisFileDirectory)BranchInfo.props" />
   
->>>>>>> 4f9957b9
   <PropertyGroup>
     <SharedFrameworkName>Microsoft.NETCore.App</SharedFrameworkName>
   </PropertyGroup>
