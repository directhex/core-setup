<Project ToolsVersion="14.0" DefaultTargets="Build" xmlns="http://schemas.microsoft.com/developer/msbuild/2003">
  <!-- Source of truth for dependency tooling: the commit hash of the dotnet/versions master branch as of the last auto-upgrade. -->

  <!-- For detailed explanation of the reference versions see:

        https://github.com/dotnet/buildtools/blob/master/Documentation/project-nuget-dependencies.md
        https://github.com/dotnet/buildtools/blob/master/Documentation/annotated-dependency-props.md

       These ref versions are pulled from https://github.com/dotnet/versions.
  -->
  <PropertyGroup>
    <CoreFxCurrentRef>0f01a6494623fe38647f86980fb6f4023bc4ccb7</CoreFxCurrentRef>
    <CoreClrCurrentRef>0f01a6494623fe38647f86980fb6f4023bc4ccb7</CoreClrCurrentRef>
    <StandardCurrentRef>eff554f39ee29c9f2b470bf7755b83ceaaf2b1a1</StandardCurrentRef>
    <BuildToolsCurrentRef>0f01a6494623fe38647f86980fb6f4023bc4ccb7</BuildToolsCurrentRef>
  </PropertyGroup>

  <PropertyGroup>
    <MicrosoftNETCorePlatformsPackageVersion>2.1.1-servicing-26724-03</MicrosoftNETCorePlatformsPackageVersion>
    <MicrosoftNETCoreTargetsPackageVersion>2.0.0</MicrosoftNETCoreTargetsPackageVersion>
    <MicrosoftPrivateCoreFxNETCoreAppPackageVersion>4.5.220-preview-26820-02</MicrosoftPrivateCoreFxNETCoreAppPackageVersion>
    <MicrosoftNETCoreRuntimeCoreCLRPackageVersion>2.2.0-servicing-26820-03</MicrosoftNETCoreRuntimeCoreCLRPackageVersion>
    <NETStandardLibraryPackageVersion>2.0.3</NETStandardLibraryPackageVersion>
    <MicrosoftDiaSymReaderNativePackageVersion>1.7.0</MicrosoftDiaSymReaderNativePackageVersion>
  </PropertyGroup>

  <!-- Package dependency verification/auto-upgrade configuration. -->
  <PropertyGroup>
    <BaseDotNetBuildInfo>build-info/dotnet/</BaseDotNetBuildInfo>
    <DependencyBranch>release/2.2</DependencyBranch>
    <CurrentRefXmlPath>$(MSBuildThisFileFullPath)</CurrentRefXmlPath>
  </PropertyGroup>

  <!-- infrastructure and test only dependencies -->
  <PropertyGroup>
    <NugetProjectModelPackageVersion>4.3.0-preview2-4095</NugetProjectModelPackageVersion>
    <MicrosoftBuildPackageVersion>15.7.0-preview-000143</MicrosoftBuildPackageVersion>
    <MicrosoftBuildFrameworkPackageVersion>$(MicrosoftBuildPackageVersion)</MicrosoftBuildFrameworkPackageVersion>
    <MicrosoftBuildTasksCorePackageVersion>$(MicrosoftBuildPackageVersion)</MicrosoftBuildTasksCorePackageVersion>
    <MicrosoftBuildUtilitiesCorePackageVersion>$(MicrosoftBuildPackageVersion)</MicrosoftBuildUtilitiesCorePackageVersion>
    <MicrosoftDotNetPlatformAbstractionsPackageVersion>1.1.1</MicrosoftDotNetPlatformAbstractionsPackageVersion>
  </PropertyGroup>

  <!-- Package versions used as toolsets -->
  <PropertyGroup>
    <FeedTasksPackage>Microsoft.DotNet.Build.Tasks.Feed</FeedTasksPackage>
<<<<<<< HEAD
    <FeedTasksPackageVersion>2.1.0-rc1-03127-02</FeedTasksPackageVersion>
=======
    <FeedTasksPackageVersion>2.2.0-preview1-03127-03</FeedTasksPackageVersion>
>>>>>>> 911849c4
  </PropertyGroup>

  <!-- Publish symbol build task package -->
  <PropertyGroup>
    <PublishSymbolsPackage>Microsoft.SymbolUploader.Build.Task</PublishSymbolsPackage>
    <PublishSymbolsPackageVersion>1.0.0-beta-62806-01</PublishSymbolsPackageVersion>
  </PropertyGroup>

  <ItemGroup>
    <RemoteDependencyBuildInfo Include="CoreFx">
      <BuildInfoPath>$(BaseDotNetBuildInfo)corefx/$(DependencyBranch)</BuildInfoPath>
      <CurrentRef>$(CoreFxCurrentRef)</CurrentRef>
    </RemoteDependencyBuildInfo>
    <RemoteDependencyBuildInfo Include="CoreClr">
      <BuildInfoPath>$(BaseDotNetBuildInfo)coreclr/$(DependencyBranch)</BuildInfoPath>
      <CurrentRef>$(CoreClrCurrentRef)</CurrentRef>
    </RemoteDependencyBuildInfo>
    <RemoteDependencyBuildInfo Include="Standard">
      <BuildInfoPath>$(BaseDotNetBuildInfo)standard/release/2.0.0</BuildInfoPath>
      <CurrentRef>$(StandardCurrentRef)</CurrentRef>
    </RemoteDependencyBuildInfo>
    <RemoteDependencyBuildInfo Include="BuildTools">
      <BuildInfoPath>$(BaseDotNetBuildInfo)buildtools/$(DependencyBranch)</BuildInfoPath>
      <CurrentRef>$(BuildToolsCurrentRef)</CurrentRef>
    </RemoteDependencyBuildInfo>

    <DependencyBuildInfo Include="@(RemoteDependencyBuildInfo)">
      <RawVersionsBaseUrl>https://raw.githubusercontent.com/dotnet/versions</RawVersionsBaseUrl>
    </DependencyBuildInfo>

    <XmlUpdateStep Include="CoreFx">
      <Path>$(MSBuildThisFileFullPath)</Path>
      <ElementName>MicrosoftPrivateCoreFxNETCoreAppPackageVersion</ElementName>
      <PackageId>Microsoft.Private.CoreFx.NETCoreApp</PackageId>
    </XmlUpdateStep>
    <XmlUpdateStep Include="CoreFx">
      <Path>$(MSBuildThisFileFullPath)</Path>
      <ElementName>MicrosoftNETCorePlatformsPackageVersion</ElementName>
      <PackageId>Microsoft.NETCore.Platforms</PackageId>
    </XmlUpdateStep>
    <XmlUpdateStep Include="CoreClr">
      <Path>$(MSBuildThisFileFullPath)</Path>
      <ElementName>MicrosoftNETCoreRuntimeCoreCLRPackageVersion</ElementName>
      <PackageId>Microsoft.NETCore.Runtime.CoreCLR</PackageId>
    </XmlUpdateStep>
    <XmlUpdateStep Include="Standard">
      <Path>$(MSBuildThisFileFullPath)</Path>
      <ElementName>NETStandardLibraryPackageVersion</ElementName>
      <PackageId>NETStandard.Library</PackageId>
    </XmlUpdateStep>
    <XmlUpdateStep Include="BuildTools">
       <Path>$(MSBuildThisFileFullPath)</Path>
       <ElementName>FeedTasksPackageVersion</ElementName>
       <PackageId>$(FeedTasksPackage)</PackageId>
    </XmlUpdateStep>
    <UpdateStep Include="BuildTools">
      <UpdaterType>File</UpdaterType>
      <Path>$(RepoRoot)BuildToolsVersion.txt</Path>
      <PackageId>Microsoft.DotNet.BuildTools</PackageId>
    </UpdateStep>
  </ItemGroup>

  <!-- Override isolated build dependency versions with versions from Repo API. -->
  <Import Project="$(DotNetPackageVersionPropsPath)"
          Condition="'$(DotNetPackageVersionPropsPath)' != ''" />

  <!--
    Map PackageVersion properties that don't match the Repo API naming conventions. This must be
    defined after the DotNetPackageVersionPropsPath Import so overrides apply correctly.
  -->
  <PropertyGroup>
    <!-- Backward compatibility for BuildTools usage. -->
    <PlatformPackageVersion>$(MicrosoftNETCorePlatformsPackageVersion)</PlatformPackageVersion>
  </PropertyGroup>
</Project><|MERGE_RESOLUTION|>--- conflicted
+++ resolved
@@ -44,11 +44,7 @@
   <!-- Package versions used as toolsets -->
   <PropertyGroup>
     <FeedTasksPackage>Microsoft.DotNet.Build.Tasks.Feed</FeedTasksPackage>
-<<<<<<< HEAD
-    <FeedTasksPackageVersion>2.1.0-rc1-03127-02</FeedTasksPackageVersion>
-=======
     <FeedTasksPackageVersion>2.2.0-preview1-03127-03</FeedTasksPackageVersion>
->>>>>>> 911849c4
   </PropertyGroup>
 
   <!-- Publish symbol build task package -->
