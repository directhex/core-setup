--- conflicted
+++ resolved
@@ -5,7 +5,6 @@
     "emitEntryPoint": true
   },
   "dependencies": {
-<<<<<<< HEAD
     "NETStandard.Library": "1.6.1-preview1-24520-02",
     "Microsoft.NETCore.Runtime.CoreCLR": "1.1.0-preview1-24517-01",
     "Microsoft.CSharp": "4.3.0-preview1-24520-02",
@@ -13,15 +12,6 @@
     "System.Reflection.Metadata": "1.4.1-preview1-24520-02",
     "System.Runtime.Serialization.Primitives": "4.3.0-preview1-24520-02",
     "System.Xml.XmlSerializer": "4.3.0-preview1-24520-02",
-=======
-    "NETStandard.Library": "1.6.1-beta-24506-02",
-    "Microsoft.NETCore.Runtime.CoreCLR": "1.1.0-beta-24507-05",
-    "Microsoft.CSharp": "4.0.1",
-    "System.Dynamic.Runtime": "4.0.11",
-    "System.Reflection.Metadata": "1.3.0",
-    "System.Runtime.Serialization.Primitives": "4.1.1",
-    "System.Xml.XmlSerializer": "4.0.11",
->>>>>>> aaa4f661
     "WindowsAzure.Storage": "6.2.2-preview",
     "NuGet.CommandLine.XPlat": "3.5.0-rc-1285",
     "Microsoft.DotNet.Cli.Build.Framework": {
