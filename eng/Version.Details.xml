--- conflicted
+++ resolved
@@ -21,15 +21,9 @@
       <Uri>https://github.com/dotnet/coreclr</Uri>
       <Sha>cc29bc4004f9e15959e9cc8fbd8b740088672ca3</Sha>
     </Dependency>
-<<<<<<< HEAD
-    <Dependency Name="Microsoft.Private.WindowsDesktop.App" Version="3.0.0-preview5-27619-5">
-      <Uri>https://dev.azure.com/devdiv/DevDiv/_git/DotNet-Trusted</Uri>
-      <Sha>ac9432a684aa4f3b21ba97526cbf684610cc25a5</Sha>
-=======
     <Dependency Name="Microsoft.WindowsDesktop.App" Version="3.0.0-preview4-27622-9">
       <Uri>https://dev.azure.com/devdiv/DevDiv/_git/DotNet-Trusted</Uri>
       <Sha>9907f85d098030747278934510a4d80b4e4fccb2</Sha>
->>>>>>> 9ae62281
     </Dependency>
   </ProductDependencies>
   <ToolsetDependencies>
