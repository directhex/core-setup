﻿using Microsoft.DotNet.InternalAbstractions;
using Microsoft.DotNet.Cli.Build.Framework;
using Newtonsoft.Json.Linq;
using System;
using System.IO;
using Xunit;

namespace Microsoft.DotNet.CoreSetup.Test.HostActivation.MultilevelSharedFxLookup
{
    public class GivenThatICareAboutMultilevelSharedFxLookup
    {
        private const string SystemCollectionsImmutableFileVersion = "1.2.3.4";
        private const string SystemCollectionsImmutableAssemblyVersion = "1.0.1.2";

        private RepoDirectoriesProvider RepoDirectories;
        private TestProjectFixture PreviouslyBuiltAndRestoredPortableTestProjectFixture;

        private string _currentWorkingDir;
        private string _userDir;
        private string _executableDir;
        private string _globalDir;
        private string _cwdSharedFxBaseDir;
        private string _cwdSharedUberFxBaseDir;
        private string _userSharedFxBaseDir;
        private string _userSharedUberFxBaseDir;
        private string _exeSharedFxBaseDir;
        private string _exeSharedUberFxBaseDir;
        private string _globalSharedFxBaseDir;
        private string _globalSharedUberFxBaseDir;
        private string _builtSharedFxDir;
        private string _builtSharedUberFxDir;

        private string _cwdSelectedMessage;
        private string _userSelectedMessage;
        private string _exeSelectedMessage;
        private string _globalSelectedMessage;

        private string _cwdFoundUberFxMessage;
        private string _userFoundUberFxMessage;
        private string _exeFoundUberFxMessage;
        private string _globalFoundUberFxMessage;

        private string _sharedFxVersion;
        private string _multilevelDir;
        private string _builtDotnet;
        private string _hostPolicyDllName;

        public GivenThatICareAboutMultilevelSharedFxLookup()
        {
            // From the artifacts dir, it's possible to find where the sharedFrameworkPublish folder is. We need
            // to locate it because we'll copy its contents into other folders
            string artifactsDir = Environment.GetEnvironmentVariable("TEST_ARTIFACTS");
            _builtDotnet = Path.Combine(artifactsDir, "sharedFrameworkPublish");

            // The dotnetMultilevelSharedFxLookup dir will contain some folders and files that will be
            // necessary to perform the tests
            string baseMultilevelDir = Path.Combine(artifactsDir, "dotnetMultilevelSharedFxLookup");
            _multilevelDir = SharedFramework.CalculateUniqueTestDirectory(baseMultilevelDir);

            // The three tested locations will be the cwd, the user folder and the exe dir. Both cwd and exe dir
            // are easily overwritten, so they will be placed inside the multilevel folder. The actual user location will
            // be used during tests
            _currentWorkingDir = Path.Combine(_multilevelDir, "cwd");
            _userDir = Path.Combine(_multilevelDir, "user");
            _executableDir = Path.Combine(_multilevelDir, "exe");
            _globalDir = Path.Combine(_multilevelDir, "global");

            RepoDirectories = new RepoDirectoriesProvider(builtDotnet: _executableDir);

            // SharedFxBaseDirs contain all available version folders
            _cwdSharedFxBaseDir = Path.Combine(_currentWorkingDir, "shared", "Microsoft.NETCore.App");
            _userSharedFxBaseDir = Path.Combine(_userDir, ".dotnet", RepoDirectories.BuildArchitecture, "shared", "Microsoft.NETCore.App");
            _exeSharedFxBaseDir = Path.Combine(_executableDir, "shared", "Microsoft.NETCore.App");
            _globalSharedFxBaseDir = Path.Combine(_globalDir, "shared", "Microsoft.NETCore.App");

            _cwdSharedUberFxBaseDir = Path.Combine(_currentWorkingDir, "shared", "Microsoft.UberFramework");
            _userSharedUberFxBaseDir = Path.Combine(_userDir, ".dotnet", RepoDirectories.BuildArchitecture, "shared", "Microsoft.UberFramework");
            _exeSharedUberFxBaseDir = Path.Combine(_executableDir, "shared", "Microsoft.UberFramework");
            _globalSharedUberFxBaseDir = Path.Combine(_globalDir, "shared", "Microsoft.UberFramework");

            // Create directories. It's necessary to copy the entire publish folder to the exe dir because
            // we'll need to build from it. The CopyDirectory method automatically creates the dest dir
            Directory.CreateDirectory(_cwdSharedFxBaseDir);
            Directory.CreateDirectory(_userSharedFxBaseDir);
            Directory.CreateDirectory(_globalSharedFxBaseDir);
            Directory.CreateDirectory(_cwdSharedUberFxBaseDir);
            Directory.CreateDirectory(_userSharedUberFxBaseDir);
            Directory.CreateDirectory(_globalSharedUberFxBaseDir);
            SharedFramework.CopyDirectory(_builtDotnet, _executableDir);

            //Copy dotnet to global directory
            File.Copy(Path.Combine(_builtDotnet, $"dotnet{Constants.ExeSuffix}"), Path.Combine(_globalDir, $"dotnet{Constants.ExeSuffix}"), true);

            // Restore and build SharedFxLookupPortableApp from exe dir
            PreviouslyBuiltAndRestoredPortableTestProjectFixture = new TestProjectFixture("SharedFxLookupPortableApp", RepoDirectories)
                .EnsureRestored(RepoDirectories.CorehostPackages)
                .BuildProject();
            var fixture = PreviouslyBuiltAndRestoredPortableTestProjectFixture;

            // The actual framework version can be obtained from the built fixture. We'll use it to
            // locate the builtSharedFxDir from which we can get the files contained in the version folder
            string greatestVersionSharedFxPath = fixture.BuiltDotnet.GreatestVersionSharedFxPath;
            _sharedFxVersion = (new DirectoryInfo(greatestVersionSharedFxPath)).Name;
            _builtSharedFxDir = Path.Combine(_builtDotnet, "shared", "Microsoft.NETCore.App", _sharedFxVersion);
            _builtSharedUberFxDir = Path.Combine(_builtDotnet, "shared", "Microsoft.UberFramework", _sharedFxVersion);
            SharedFramework.CreateUberFrameworkArtifacts(_builtSharedFxDir, _builtSharedUberFxDir, SystemCollectionsImmutableAssemblyVersion, SystemCollectionsImmutableFileVersion);

            _hostPolicyDllName = Path.GetFileName(fixture.TestProject.HostPolicyDll);

            // Trace messages used to identify from which folder the framework was picked
            _cwdSelectedMessage = $"The expected {_hostPolicyDllName} directory is [{_cwdSharedFxBaseDir}";
            _userSelectedMessage = $"The expected {_hostPolicyDllName} directory is [{_userSharedFxBaseDir}";
            _exeSelectedMessage = $"The expected {_hostPolicyDllName} directory is [{_exeSharedFxBaseDir}";
            _globalSelectedMessage = $"The expected {_hostPolicyDllName} directory is [{_globalSharedFxBaseDir}";

            _cwdFoundUberFxMessage = $"Chose FX version [{_cwdSharedUberFxBaseDir}";
            _userFoundUberFxMessage = $"Chose FX version [{_userSharedUberFxBaseDir}";
            _exeFoundUberFxMessage = $"Chose FX version [{_exeSharedUberFxBaseDir}";
            _globalFoundUberFxMessage = $"Chose FX version [{_globalSharedUberFxBaseDir}";
        }

        [Fact]
        public void SharedFxLookup_Must_Verify_Folders_in_the_Correct_Order()
        {
            var fixture = PreviouslyBuiltAndRestoredPortableTestProjectFixture
                .Copy();

            var dotnet = fixture.BuiltDotnet;
            var appDll = fixture.TestProject.AppDll;

            // Set desired version = 9999.0.0
            string runtimeConfig = Path.Combine(fixture.TestProject.OutputDirectory, "SharedFxLookupPortableApp.runtimeconfig.json");
            SharedFramework.SetRuntimeConfigJson(runtimeConfig, "9999.0.0");

            // Add version in the exe dir
            SharedFramework.AddAvailableSharedFxVersions(_builtSharedFxDir, _exeSharedFxBaseDir, "9999.0.0");

            // Version: 9999.0.0
            // User: empty
            // Exe: 9999.0.0
            // Expected: 9999.0.0 from exe dir
            dotnet.Exec(appDll)
                .WorkingDirectory(_currentWorkingDir)
                .EnvironmentVariable("COREHOST_TRACE", "1")
                .WithUserProfile(_userDir)
                .CaptureStdOut()
                .CaptureStdErr()
                .Execute()
                .Should()
                .Pass()
                .And
                .HaveStdErrContaining(_exeSelectedMessage);

            // Add a dummy version in the user dir
            SharedFramework.AddAvailableSharedFxVersions(_builtSharedFxDir, _userSharedFxBaseDir, "9999.0.0");

            // Version: 9999.0.0
            // User: 9999.0.0 --> should not be picked
            // Exe: 9999.0.0
            // Expected: 9999.0.0 from user dir
            dotnet.Exec(appDll)
                .WorkingDirectory(_currentWorkingDir)
                .EnvironmentVariable("COREHOST_TRACE", "1")
                .WithUserProfile(_userDir)
                .CaptureStdOut()
                .CaptureStdErr()
                .Execute()
                .Should()
                .Pass()
                .And
                .HaveStdErrContaining(_exeSelectedMessage);

            // Add a dummy version in the cwd
            SharedFramework.AddAvailableSharedFxVersions(_builtSharedFxDir, _cwdSharedFxBaseDir, "9999.0.0");

            // Version: 9999.0.0
            // CWD: 9999.0.0   --> should not be picked
            // User: 9999.0.0
            // Exe: 9999.0.0
            // Expected: 9999.0.0 from user Exe
            dotnet.Exec(appDll)
                .WorkingDirectory(_currentWorkingDir)
                .EnvironmentVariable("COREHOST_TRACE", "1")
                .WithUserProfile(_userDir)
                .CaptureStdOut()
                .CaptureStdErr()
                .Execute()
                .Should()
                .Pass()
                .And
                .HaveStdErrContaining(_exeSelectedMessage);

            // Verify we have the expected runtime versions
            dotnet.Exec("--list-runtimes")
                .WorkingDirectory(_currentWorkingDir)
                .WithUserProfile(_userDir)
                .CaptureStdOut()
                .Execute()
                .Should()
                .Pass()
                .And
                .HaveStdOutContaining("Microsoft.NETCore.App 9999.0.0");

            SharedFramework.DeleteAvailableSharedFxVersions(_exeSharedFxBaseDir, "9999.0.0");
            SharedFramework.DeleteAvailableSharedFxVersions(_cwdSharedFxBaseDir, "9999.0.0");
        }

        [Fact]
        public void SharedFxLookup_Must_Not_Roll_Forward_If_Framework_Version_Is_Specified_Through_Argument()
        {
            var fixture = PreviouslyBuiltAndRestoredPortableTestProjectFixture
                .Copy();

            var dotnet = fixture.BuiltDotnet;
            var appDll = fixture.TestProject.AppDll;

            // Add some dummy versions
            SharedFramework.AddAvailableSharedFxVersions(_builtSharedFxDir, _exeSharedFxBaseDir, "9999.0.0", "9999.0.2", "9999.0.0-dummy2", "9999.0.3", "9999.0.0-dummy3");

            // Version: 9999.0.0 (through --fx-version arg)
            // Exe: 9999.0.2, 9999.0.0-dummy2, 9999.0.0, 9999.0.3, 9999.0.0-dummy3
            // global: empty
            // Expected: 9999.0.0 from exe dir
            dotnet.Exec("--fx-version", "9999.0.0", appDll)
                .WorkingDirectory(_currentWorkingDir)
                .EnvironmentVariable("COREHOST_TRACE", "1")
                .CaptureStdOut()
                .CaptureStdErr()
                .Execute()
                .Should()
                .Pass()
                .And
                .HaveStdErrContaining(Path.Combine(_exeSelectedMessage, "9999.0.0"));

            // Version: 9999.0.0-dummy1 (through --fx-version arg)
            // Exe: 9999.0.2, 9999.0.0-dummy2,9999.0.0, 9999.0.3, 9999.0.0-dummy3
            // global: empty
            // Expected: no compatible version
            dotnet.Exec("--fx-version", "9999.0.0-dummy1", appDll)
                .WorkingDirectory(_currentWorkingDir)
                .EnvironmentVariable("COREHOST_TRACE", "1")
                .CaptureStdOut()
                .CaptureStdErr()
                .Execute(fExpectedToFail: true)
                .Should()
                .Fail()
                .And
                .HaveStdErrContaining("It was not possible to find any compatible framework version");

            // Verify we have the expected runtime versions
            dotnet.Exec("--list-runtimes")
                .WorkingDirectory(_currentWorkingDir)
                .CaptureStdOut()
                .Execute()
                .Should()
                .Pass()
                .And
                .HaveStdOutContaining("Microsoft.NETCore.App 9999.0.0")
                .And
                .HaveStdOutContaining("Microsoft.NETCore.App 9999.0.0-dummy2")
                .And
                .HaveStdOutContaining("Microsoft.NETCore.App 9999.0.2")
                .And
                .HaveStdOutContaining("Microsoft.NETCore.App 9999.0.3")
                .And
                .HaveStdOutContaining("Microsoft.NETCore.App 9999.0.0-dummy3");

            SharedFramework.DeleteAvailableSharedFxVersions(_exeSharedFxBaseDir, "9999.0.0", "9999.0.2", "9999.0.0-dummy2", "9999.0.3", "9999.0.0-dummy3");
        }

        [Fact]
        public void Roll_Forward_On_No_Candidate_Fx_Must_Happen_If_Compatible_Patch_Version_Is_Not_Available()
        {
            var fixture = PreviouslyBuiltAndRestoredPortableTestProjectFixture
                .Copy();

            var dotnet = fixture.BuiltDotnet;
            var appDll = fixture.TestProject.AppDll;

            // Set desired version = 9999.0.0
            string runtimeConfig = Path.Combine(fixture.TestProject.OutputDirectory, "SharedFxLookupPortableApp.runtimeconfig.json");
            SharedFramework.SetRuntimeConfigJson(runtimeConfig, "9999.0.0");

            // Add some dummy versions in the exe
            SharedFramework.AddAvailableSharedFxVersions(_builtSharedFxDir, _exeSharedFxBaseDir, "10000.1.1", "10000.1.3");

            // Version: 9999.0.0
            // 'Roll forward on no candidate fx' enabled with value 2 (major+minor) through env var
            // exe: 10000.1.1, 10000.1.3
            // Expected: 10000.1.3 from exe
            dotnet.Exec(appDll)
                .WorkingDirectory(_currentWorkingDir)
                .EnvironmentVariable("DOTNET_ROLL_FORWARD_ON_NO_CANDIDATE_FX", "2")
                .EnvironmentVariable("COREHOST_TRACE", "1")
                .CaptureStdOut()
                .CaptureStdErr()
                .Execute()
                .Should()
                .Pass()
                .And
                .HaveStdErrContaining(Path.Combine(_exeSelectedMessage, "10000.1.3"));

            // Add a dummy version in the exe dir 
            SharedFramework.AddAvailableSharedFxVersions(_builtSharedFxDir, _exeSharedFxBaseDir, "9999.1.1");

            // Version: 9999.0.0
            // 'Roll forward on no candidate fx' enabled with value 2 (major+minor) through env var
            // exe: 9999.1.1, 10000.1.1, 10000.1.3
            // Expected: 9999.1.1 from exe
            dotnet.Exec(appDll)
                .WorkingDirectory(_currentWorkingDir)
                .EnvironmentVariable("DOTNET_ROLL_FORWARD_ON_NO_CANDIDATE_FX", "2")
                .EnvironmentVariable("COREHOST_TRACE", "1")
                .CaptureStdOut()
                .CaptureStdErr()
                .Execute()
                .Should()
                .Pass()
                .And
                .HaveStdErrContaining(Path.Combine(_exeSelectedMessage, "9999.1.1"));

            // Verify we have the expected runtime versions
            dotnet.Exec("--list-runtimes")
                .WorkingDirectory(_currentWorkingDir)
                .CaptureStdOut()
                .Execute()
                .Should()
                .Pass()
                .And
                .HaveStdOutContaining("Microsoft.NETCore.App 9999.1.1")
                .And
                .HaveStdOutContaining("Microsoft.NETCore.App 10000.1.1")
                .And
                .HaveStdOutContaining("Microsoft.NETCore.App 10000.1.3");

            SharedFramework.DeleteAvailableSharedFxVersions(_exeSharedFxBaseDir, "9999.1.1", "10000.1.1", "10000.1.3");
        }

        [Fact]
        public void Roll_Forward_On_No_Candidate_Fx_Minor_And_Disabled()
        {
            var fixture = PreviouslyBuiltAndRestoredPortableTestProjectFixture
                .Copy();

            var dotnet = fixture.BuiltDotnet;
            var appDll = fixture.TestProject.AppDll;

            // Set desired version = 9999.0.0
            string runtimeConfig = Path.Combine(fixture.TestProject.OutputDirectory, "SharedFxLookupPortableApp.runtimeconfig.json");
            SharedFramework.SetRuntimeConfigJson(runtimeConfig, "9999.0.0");

            // Add some dummy versions in the exe
            SharedFramework.AddAvailableSharedFxVersions(_builtSharedFxDir, _exeSharedFxBaseDir, "10000.1.1");

            // Version: 9999.0.0
            // 'Roll forward on no candidate fx' default value of 1 (minor)
            // exe: 10000.1.1
            // Expected: fail with no framework
            dotnet.Exec(appDll)
                .WorkingDirectory(_currentWorkingDir)
                .EnvironmentVariable("COREHOST_TRACE", "1")
                .CaptureStdOut()
                .CaptureStdErr()
                .Execute()
                .Should()
                .Fail()
                .And
                .HaveStdErrContaining("It was not possible to find any compatible framework version");

            // Add a dummy version in the exe dir 
            SharedFramework.AddAvailableSharedFxVersions(_builtSharedFxDir, _exeSharedFxBaseDir, "9999.1.1");

            // Version: 9999.0.0
            // 'Roll forward on no candidate fx' default value of 1 (minor)
            // exe: 9999.1.1, 10000.1.1
            // Expected: 9999.1.1 from exe
            dotnet.Exec(appDll)
                .WorkingDirectory(_currentWorkingDir)
                .EnvironmentVariable("COREHOST_TRACE", "1")
                .CaptureStdOut()
                .CaptureStdErr()
                .Execute()
                .Should()
                .Pass()
                .And
                .HaveStdErrContaining(Path.Combine(_exeSelectedMessage, "9999.1.1"));

            // Version: 9999.0.0
            // 'Roll forward on no candidate fx' disabled through env var
            // exe: 9999.1.1, 10000.1.1
            // Expected: fail with no framework
            dotnet.Exec(appDll)
                .WorkingDirectory(_currentWorkingDir)
                .EnvironmentVariable("COREHOST_TRACE", "1")
                .EnvironmentVariable("DOTNET_ROLL_FORWARD_ON_NO_CANDIDATE_FX", "0")
                .CaptureStdOut()
                .CaptureStdErr()
                .Execute()
                .Should()
                .Fail()
                .And
                .HaveStdErrContaining("It was not possible to find any compatible framework version");

            // Verify we have the expected runtime versions
            dotnet.Exec("--list-runtimes")
                .WorkingDirectory(_currentWorkingDir)
                .CaptureStdOut()
                .Execute()
                .Should()
                .Pass()
                .And
                .HaveStdOutContaining("Microsoft.NETCore.App 9999.1.1")
                .And
                .HaveStdOutContaining("Microsoft.NETCore.App 10000.1.1");

            SharedFramework.DeleteAvailableSharedFxVersions(_exeSharedFxBaseDir, "9999.1.1", "10000.1.1");
        }

        [Fact]
        public void Roll_Forward_On_No_Candidate_Fx_Production_To_Preview()
        {
            var fixture = PreviouslyBuiltAndRestoredPortableTestProjectFixture
                .Copy();

            var dotnet = fixture.BuiltDotnet;
            var appDll = fixture.TestProject.AppDll;

            // Set desired version = 9999.0.0
            string runtimeConfig = Path.Combine(fixture.TestProject.OutputDirectory, "SharedFxLookupPortableApp.runtimeconfig.json");
            SharedFramework.SetRuntimeConfigJson(runtimeConfig, "9999.0.0");

            // Add preview version in the exe
            SharedFramework.AddAvailableSharedFxVersions(_builtSharedFxDir, _exeSharedFxBaseDir, "9999.1.1-dummy1");

            // Version: 9999.0.0
            // 'Roll forward on no candidate fx' default value of 1 (minor)
            // exe: 9999.1.1-dummy1
            // Expected: 9999.1.1-dummy1 since there is no production version
            dotnet.Exec(appDll)
                .WorkingDirectory(_currentWorkingDir)
                .EnvironmentVariable("COREHOST_TRACE", "1")
                .CaptureStdOut()
                .CaptureStdErr()
                .Execute()
                .Should()
                .Pass()
                .And
                .HaveStdErrContaining(Path.Combine(_exeSelectedMessage, "9999.1.1-dummy1"));

            // Add a production version with higher value
            SharedFramework.AddAvailableSharedFxVersions(_builtSharedFxDir, _exeSharedFxBaseDir, "9999.2.1");

            // Version: 9999.0.0
            // 'Roll forward on no candidate fx' default value of 1 (minor)
            // exe: 9999.1.1-dummy1, 9999.2.1
            // Expected: 9999.2.1 since we favor production over preview
            dotnet.Exec(appDll)
                .WorkingDirectory(_currentWorkingDir)
                .EnvironmentVariable("COREHOST_TRACE", "1")
                .CaptureStdOut()
                .CaptureStdErr()
                .Execute()
                .Should()
                .Pass()
                .And
                .HaveStdErrContaining(Path.Combine(_exeSelectedMessage, "9999.2.1"));

            // Add a preview version with same major.minor as production
            SharedFramework.AddAvailableSharedFxVersions(_builtSharedFxDir, _exeSharedFxBaseDir, "9999.2.1-dummy1");

            // Version: 9999.0.0
            // 'Roll forward on no candidate fx' default value of 1 (minor)
            // exe: 9999.1.1-dummy1, 9999.2.1, 9999.2.1-dummy1
            // Expected: 9999.2.1 since we favor production over preview
            dotnet.Exec(appDll)
                .WorkingDirectory(_currentWorkingDir)
                .EnvironmentVariable("COREHOST_TRACE", "1")
                .CaptureStdOut()
                .CaptureStdErr()
                .Execute()
                .Should()
                .Pass()
                .And
                .HaveStdErrContaining(Path.Combine(_exeSelectedMessage, "9999.2.1"));

            // Add a preview version with same major.minor as production but higher patch version
            SharedFramework.AddAvailableSharedFxVersions(_builtSharedFxDir, _exeSharedFxBaseDir, "9999.2.2-dummy1");

            // Version: 9999.0.0
            // 'Roll forward on no candidate fx' default value of 1 (minor)
            // exe: 9999.1.1-dummy1, 9999.2.1, 9999.2.1-dummy1, 9999.2.2-dummy1
            // Expected: 9999.2.1 since we favor production over preview
            dotnet.Exec(appDll)
                .WorkingDirectory(_currentWorkingDir)
                .EnvironmentVariable("COREHOST_TRACE", "1")
                .CaptureStdOut()
                .CaptureStdErr()
                .Execute()
                .Should()
                .Pass()
                .And
                .HaveStdErrContaining(Path.Combine(_exeSelectedMessage, "9999.2.1"));

            // Verify we have the expected runtime versions
            dotnet.Exec("--list-runtimes")
                .WorkingDirectory(_currentWorkingDir)
                .CaptureStdOut()
                .Execute()
                .Should()
                .Pass()
                .And
                .HaveStdOutContaining("Microsoft.NETCore.App 9999.1.1-dummy1")
                .And
                .HaveStdOutContaining("Microsoft.NETCore.App 9999.2.1")
                .And
                .HaveStdOutContaining("Microsoft.NETCore.App 9999.2.1-dummy1")
                .And
                .HaveStdOutContaining("Microsoft.NETCore.App 9999.2.2-dummy1");

            SharedFramework.DeleteAvailableSharedFxVersions(_exeSharedFxBaseDir, "9999.1.1-dummy1", "9999.2.1", "9999.2.1-dummy1", "9999.2.2-dummy1");
        }

        [Fact]
        public void Roll_Forward_On_No_Candidate_Fx_Preview_To_Production()
        {
            var fixture = PreviouslyBuiltAndRestoredPortableTestProjectFixture
                .Copy();

            var dotnet = fixture.BuiltDotnet;
            var appDll = fixture.TestProject.AppDll;

            // Set desired version = 9999.0.0-dummy1
            string runtimeConfig = Path.Combine(fixture.TestProject.OutputDirectory, "SharedFxLookupPortableApp.runtimeconfig.json");
            SharedFramework.SetRuntimeConfigJson(runtimeConfig, "9999.0.0-dummy1");

            // Add dummy versions in the exe
            SharedFramework.AddAvailableSharedFxVersions(_builtSharedFxDir, _exeSharedFxBaseDir, "9999.0.0", "9999.0.1-dummy1");

            // Version: 9999.0.0-dummy1
            // exe: 9999.0.0, 9999.0.1-dummy1
            // Expected: fail since we don't roll forward unless match on major.minor.patch and never roll forward to production
            dotnet.Exec(appDll)
                .WorkingDirectory(_currentWorkingDir)
                .EnvironmentVariable("COREHOST_TRACE", "1")
                .CaptureStdOut()
                .CaptureStdErr()
                .Execute()
                .Should()
                .Fail()
                .And
                .HaveStdErrContaining("It was not possible to find any compatible framework version");

            // Add preview versions in the exe with name major.minor.patch
            SharedFramework.AddAvailableSharedFxVersions(_builtSharedFxDir, _exeSharedFxBaseDir, "9999.0.0-dummy2", "9999.0.0-dummy3");

            // Version: 9999.0.0-dummy1
            // exe: 9999.0.0-dummy2, 9999.0.0-dummy3, 9999.0.0, 9999.0.1-dummy1
            // Expected: 9999.0.0-dummy2
            dotnet.Exec(appDll)
                .WorkingDirectory(_currentWorkingDir)
                .EnvironmentVariable("COREHOST_TRACE", "1")
                .CaptureStdOut()
                .CaptureStdErr()
                .Execute()
                .Should()
                .Pass()
                .And
                .HaveStdErrContaining(Path.Combine(_exeSelectedMessage, "9999.0.0-dummy2"));

            // Verify we have the expected runtime versions
            dotnet.Exec("--list-runtimes")
                .WorkingDirectory(_currentWorkingDir)
                .CaptureStdOut()
                .Execute()
                .Should()
                .Pass()
                .And
                .HaveStdOutContaining("9999.0.0-dummy2")
                .And
                .HaveStdOutContaining("9999.0.0-dummy3")
                .And
                .HaveStdOutContaining("9999.0.0")
                .And
                .HaveStdOutContaining("9999.0.1-dummy1");

            SharedFramework.DeleteAvailableSharedFxVersions(_exeSharedFxBaseDir, "9999.0.0-dummy2", "9999.0.0-dummy3", "9999.0.0", "9999.0.1-dummy1");
        }

        [Fact]
        public void Roll_Forward_On_No_Candidate_Fx_Fails_If_No_Higher_Version_Is_Available()
        {
            var fixture = PreviouslyBuiltAndRestoredPortableTestProjectFixture
                .Copy();

            var dotnet = fixture.BuiltDotnet;
            var appDll = fixture.TestProject.AppDll;

            // Set desired version = 9999.1.1
            string runtimeConfig = Path.Combine(fixture.TestProject.OutputDirectory, "SharedFxLookupPortableApp.runtimeconfig.json");
            SharedFramework.SetRuntimeConfigJson(runtimeConfig, "9999.1.1");

            // Add some dummy versions in the exe
            SharedFramework.AddAvailableSharedFxVersions(_builtSharedFxDir, _exeSharedFxBaseDir, "9998.0.1", "9998.1.0", "9999.0.0", "9999.0.1", "9999.1.0");

            // Version: 9999.1.1
            // exe: 9998.0.1, 9998.1.0, 9999.0.0, 9999.0.1, 9999.1.0
            // Expected: no compatible version
            dotnet.Exec(appDll)
                .WorkingDirectory(_currentWorkingDir)
                .EnvironmentVariable("COREHOST_TRACE", "1")
                .CaptureStdOut()
                .CaptureStdErr()
                .Execute(fExpectedToFail: true)
                .Should()
                .Fail()
                .And
                .HaveStdErrContaining("It was not possible to find any compatible framework version");

            // Verify we have the expected runtime versions
            dotnet.Exec("--list-runtimes")
                .WorkingDirectory(_currentWorkingDir)
                .CaptureStdOut()
                .Execute()
                .Should()
                .Pass()
                .And
                .HaveStdOutContaining("Microsoft.NETCore.App 9998.0.1")
                .And
                .HaveStdOutContaining("Microsoft.NETCore.App 9998.1.0")
                .And
                .HaveStdOutContaining("Microsoft.NETCore.App 9999.0.0")
                .And
                .HaveStdOutContaining("Microsoft.NETCore.App 9999.0.1")
                .And
                .HaveStdOutContaining("Microsoft.NETCore.App 9999.1.0");

            SharedFramework.DeleteAvailableSharedFxVersions(_exeSharedFxBaseDir, "9998.0.1", "9998.1.0", "9999.0.0", "9999.0.1", "9999.1.0");
        }

        [Fact]
        public void Multiple_SharedFxLookup_Independent_Roll_Forward()
        {
            var fixture = PreviouslyBuiltAndRestoredPortableTestProjectFixture
                .Copy();

            var dotnet = fixture.BuiltDotnet;
            var appDll = fixture.TestProject.AppDll;

            string runtimeConfig = Path.Combine(fixture.TestProject.OutputDirectory, "SharedFxLookupPortableApp.runtimeconfig.json");
            SharedFramework.SetRuntimeConfigJson(runtimeConfig, "7777.0.0", null, useUberFramework: true);

            // Add versions in the exe folders
            SharedFramework.AddAvailableSharedFxVersions(_builtSharedFxDir, _exeSharedFxBaseDir, "9999.0.0");
            SharedFramework.AddAvailableSharedUberFxVersions(_builtSharedUberFxDir, _exeSharedUberFxBaseDir, "9999.0.0", null, "7777.0.0");

            // Version: NetCoreApp 9999.0.0
            //          UberFramework 7777.0.0
            // Exe: NetCoreApp 9999.0.0
            //      UberFramework 7777.0.0
            // Expected: 9999.0.0
            //           7777.0.0
            dotnet.Exec(appDll)
                .WorkingDirectory(_currentWorkingDir)
                .EnvironmentVariable("COREHOST_TRACE", "1")
                .CaptureStdOut()
                .CaptureStdErr()
                .Execute()
                .Should()
                .Pass()
                .And
                .HaveStdErrContaining(Path.Combine(_exeSelectedMessage, "9999.0.0"))
                .And
                .HaveStdErrContaining(Path.Combine(_exeFoundUberFxMessage, "7777.0.0"));

            // Add a newer version to verify roll-forward
            SharedFramework.AddAvailableSharedFxVersions(_builtSharedFxDir, _exeSharedFxBaseDir, "9999.0.1");
            SharedFramework.AddAvailableSharedUberFxVersions(_builtSharedUberFxDir, _exeSharedUberFxBaseDir, "9999.0.0", null, "7777.0.1");

            // Version: NetCoreApp 9999.0.0
            //          UberFramework 7777.0.0
            // Exe: NetCoreApp 9999.0.0, 9999.0.1
            //      UberFramework 7777.0.0, 7777.0.1
            // Expected: 9999.0.1
            //           7777.0.1
            dotnet.Exec(appDll)
                .WorkingDirectory(_currentWorkingDir)
                .EnvironmentVariable("COREHOST_TRACE", "1")
                .CaptureStdOut()
                .CaptureStdErr()
                .Execute()
                .Should()
                .Pass()
                .And
                .HaveStdErrContaining(Path.Combine(_exeSelectedMessage, "9999.0.1"))
                .And
                .HaveStdErrContaining(Path.Combine(_exeFoundUberFxMessage, "7777.0.1"));

            // Verify we have the expected runtime versions
            dotnet.Exec("--list-runtimes")
                .WorkingDirectory(_currentWorkingDir)
                .WithUserProfile(_userDir)
                .CaptureStdOut()
                .Execute()
                .Should()
                .Pass()
                .And
                .HaveStdOutContaining("Microsoft.NETCore.App 9999.0.0")
                .And
                .HaveStdOutContaining("Microsoft.NETCore.App 9999.0.1")
                .And
                .HaveStdOutContaining("Microsoft.UberFramework 7777.0.0")
                .And
                .HaveStdOutContaining("Microsoft.UberFramework 7777.0.1");

            SharedFramework.DeleteAvailableSharedFxVersions(_exeSharedFxBaseDir, "9999.0.0", "9999.0.1");
            SharedFramework.DeleteAvailableSharedFxVersions(_exeSharedUberFxBaseDir, "7777.0.0", "7777.0.1");
        }

        [Fact]
        public void Multiple_SharedFxLookup_Propagated_Global_RuntimeConfig_Values()
        {
            var fixture = PreviouslyBuiltAndRestoredPortableTestProjectFixture
                .Copy();

            var dotnet = fixture.BuiltDotnet;
            var appDll = fixture.TestProject.AppDll;

            string runtimeConfig = Path.Combine(fixture.TestProject.OutputDirectory, "SharedFxLookupPortableApp.runtimeconfig.json");
            SharedFramework.SetRuntimeConfigJson(runtimeConfig, "7777.0.0", null, useUberFramework: true);

            // Add versions in the exe folders
            SharedFramework.AddAvailableSharedFxVersions(_builtSharedFxDir, _exeSharedFxBaseDir, "9999.1.0");
            SharedFramework.AddAvailableSharedUberFxVersions(_builtSharedUberFxDir, _exeSharedUberFxBaseDir, "9999.0.0", "UberValue", "7777.0.0");

            // Version: NetCoreApp 9999.0.0
            //          UberFramework 7777.0.0
            // 'Roll forward on no candidate fx' disabled through env var
            // Exe: NetCoreApp 9999.1.0
            //      UberFramework 7777.0.0
            // Expected: no compatible version
            dotnet.Exec(appDll)
                .WorkingDirectory(_currentWorkingDir)
                .EnvironmentVariable("COREHOST_TRACE", "1")
                .EnvironmentVariable("DOTNET_ROLL_FORWARD_ON_NO_CANDIDATE_FX", "0")
                .CaptureStdOut()
                .CaptureStdErr()
                .Execute()
                .Should()
                .Fail()
                .And
                .HaveStdErrContaining("It was not possible to find any compatible framework version");

            // Enable rollForwardOnNoCandidateFx on app's config, which will be used as the default for Uber's config
            SharedFramework.SetRuntimeConfigJson(runtimeConfig, "7777.0.0", rollFwdOnNoCandidateFx: 1, testConfigPropertyValue: null, useUberFramework: true);

            // Version: NetCoreApp 9999.0.0
            //          UberFramework 7777.0.0
            //          'Roll forward on no candidate fx' enabled through config
            // Exe: NetCoreApp 9999.1.0
            //      UberFramework 7777.0.0
            // Expected: 9999.1.0
            //           7777.0.0
            dotnet.Exec(appDll)
                .WorkingDirectory(_currentWorkingDir)
                .EnvironmentVariable("COREHOST_TRACE", "1")
                .EnvironmentVariable("DOTNET_ROLL_FORWARD_ON_NO_CANDIDATE_FX", "0")
                .CaptureStdOut()
                .CaptureStdErr()
                .Execute()
                .Should()
                .Pass()
                .And
                .HaveStdErrContaining(Path.Combine(_exeSelectedMessage, "9999.1.0"))
                .And
                .HaveStdErrContaining(Path.Combine(_exeFoundUberFxMessage, "7777.0.0"))
                .And
                .HaveStdErrContaining("Property TestProperty = UberValue");

            // Change the app's TestProperty value which should override the uber's config value
            SharedFramework.SetRuntimeConfigJson(runtimeConfig, "7777.0.0", rollFwdOnNoCandidateFx: 1, testConfigPropertyValue: "AppValue", useUberFramework: true);

            // Version: NetCoreApp 9999.0.0
            //          UberFramework 7777.0.0
            //          'Roll forward on no candidate fx' enabled through config
            // Exe: NetCoreApp 9999.1.0
            //      UberFramework 7777.0.0
            // Expected: 9999.1.0
            //           7777.0.0
            dotnet.Exec(appDll)
                .WorkingDirectory(_currentWorkingDir)
                .EnvironmentVariable("COREHOST_TRACE", "1")
                .EnvironmentVariable("DOTNET_ROLL_FORWARD_ON_NO_CANDIDATE_FX", "0")
                .CaptureStdOut()
                .CaptureStdErr()
                .Execute()
                .Should()
                .Pass()
                .And
                .HaveStdErrContaining(Path.Combine(_exeSelectedMessage, "9999.1.0"))
                .And
                .HaveStdErrContaining(Path.Combine(_exeFoundUberFxMessage, "7777.0.0"))
                .And
                .HaveStdErrContaining("Property TestProperty = AppValue");

            SharedFramework.DeleteAvailableSharedFxVersions(_exeSharedFxBaseDir, "9999.1.0");
            SharedFramework.DeleteAvailableSharedFxVersions(_exeSharedUberFxBaseDir, "7777.0.0");
        }

        [Fact]
        public void Multiple_SharedFxLookup_Propagated_Additional_Framework_RuntimeConfig_Values()
        {
            var fixture = PreviouslyBuiltAndRestoredPortableTestProjectFixture
                .Copy();

            var dotnet = fixture.BuiltDotnet;
            var appDll = fixture.TestProject.AppDll;

            string runtimeConfig = Path.Combine(fixture.TestProject.OutputDirectory, "SharedFxLookupPortableApp.runtimeconfig.json");

            var additionalfxs = new JArray();
            additionalfxs.Add(GetAdditionalFramework("Microsoft.NETCore.App", "9999.1.0", applyPatches: false, rollForwardOnNoCandidateFx: 0));
            SharedFramework.SetRuntimeConfigJson(runtimeConfig, "7777.0.0", null, useUberFramework: true, additionalFrameworks: additionalfxs);

            // Add versions in the exe folders
            SharedFramework.AddAvailableSharedFxVersions(_builtSharedFxDir, _exeSharedFxBaseDir, "9999.1.0");
            SharedFramework.AddAvailableSharedUberFxVersions(_builtSharedUberFxDir, _exeSharedUberFxBaseDir, "9999.5.5", "UberValue", "7777.0.0");

            // Version: NetCoreApp 9999.5.5 (in framework section)
            //          NetCoreApp 9999.1.0 (in app's additionalFrameworks section)
            //          UberFramework 7777.0.0
            // Exe: NetCoreApp 9999.1.0
            //      UberFramework 7777.0.0
            // Expected: 9999.1.0
            //           7777.0.0
            dotnet.Exec(appDll)
                .WorkingDirectory(_currentWorkingDir)
                .EnvironmentVariable("COREHOST_TRACE", "1")
                .CaptureStdOut()
                .CaptureStdErr()
                .Execute()
                .Should()
                .Pass()
                .And
                .HaveStdErrContaining(Path.Combine(_exeSelectedMessage, "9999.1.0"))
                .And
                .HaveStdErrContaining(Path.Combine(_exeFoundUberFxMessage, "7777.0.0"));

            // Change the additionalFrameworks to allow roll forward, overriding Uber's global section and ignoring Uber's framework section
            additionalfxs.Clear();
            additionalfxs.Add(GetAdditionalFramework("Microsoft.NETCore.App", "9999.0.0", applyPatches: false, rollForwardOnNoCandidateFx: 1));
            additionalfxs.Add(GetAdditionalFramework("UberFx", "7777.0.0", applyPatches: false, rollForwardOnNoCandidateFx: 0));
            SharedFramework.SetRuntimeConfigJson(runtimeConfig, "7777.0.0", rollFwdOnNoCandidateFx: 0, useUberFramework: true, additionalFrameworks: additionalfxs);

            // Version: NetCoreApp 9999.5.5 (in framework section)
            //          NetCoreApp 9999.0.0 (in app's additionalFrameworks section)
            //          UberFramework 7777.0.0
            //          UberFramework 7777.0.0 (in app's additionalFrameworks section)
            // 'Roll forward on no candidate fx' disabled through env var
            // 'Roll forward on no candidate fx' disabled through Uber's global runtimeconfig
            // 'Roll forward on no candidate fx' enabled for NETCore.App enabled through additionalFrameworks section
            // Exe: NetCoreApp 9999.1.0
            //      UberFramework 7777.0.0
            // Expected: 9999.1.0
            //           7777.0.0
            dotnet.Exec(appDll)
                .WorkingDirectory(_currentWorkingDir)
                .EnvironmentVariable("COREHOST_TRACE", "1")
                .EnvironmentVariable("DOTNET_ROLL_FORWARD_ON_NO_CANDIDATE_FX", "0")
                .CaptureStdOut()
                .CaptureStdErr()
                .Execute()
                .Should()
                .Pass()
                .And
                .HaveStdErrContaining(Path.Combine(_exeSelectedMessage, "9999.1.0"))
                .And
                .HaveStdErrContaining(Path.Combine(_exeFoundUberFxMessage, "7777.0.0"));

            // Same as previous except use of '--roll-forward-on-no-candidate-fx'
            // Expected: Fail since '--roll-forward-on-no-candidate-fx' should apply to all layers
            dotnet.Exec(
                    "exec",
                    "--roll-forward-on-no-candidate-fx", "0",
                    appDll)
                .WorkingDirectory(_currentWorkingDir)
                .EnvironmentVariable("COREHOST_TRACE", "1")
                .EnvironmentVariable("DOTNET_ROLL_FORWARD_ON_NO_CANDIDATE_FX", "1")
                .CaptureStdOut()
                .CaptureStdErr()
                .Execute()
                .Should()
                .Fail()
                .And
                .HaveStdErrContaining("It was not possible to find any compatible framework version");

            SharedFramework.DeleteAvailableSharedFxVersions(_exeSharedFxBaseDir, "9999.1.0");
            SharedFramework.DeleteAvailableSharedFxVersions(_exeSharedUberFxBaseDir, "7777.0.0");
        }

        /* This test will be added once the SDK write the assemblyVersion and fileVersion properties. Verified manually.
        [Fact]
        public void Multiple_SharedFxLookup_NetCoreApp_MinorRollForward_Wins_Over_UberFx()
        {
            var fixture = PreviouslyBuiltAndRestoredPortableTestProjectFixture
                .Copy();

            var dotnet = fixture.BuiltDotnet;
            var appDll = fixture.TestProject.AppDll;

            string runtimeConfig = Path.Combine(fixture.TestProject.OutputDirectory, "SharedFxLookupPortableApp.runtimeconfig.json");
            SharedFramework.SetRuntimeConfigJson(runtimeConfig, "7777.0.0", null, useUberFramework: true);

            // Add versions in the exe folders
            SharedFramework.AddAvailableSharedFxVersions(_builtSharedFxDir, _exeSharedFxBaseDir, "9999.1.0");
            SharedFramework.AddAvailableSharedUberFxVersions(_builtSharedUberFxDir, _exeSharedUberFxBaseDir, "9999.0.0", null, "7777.0.0");

            string uberFile = Path.Combine(_exeSharedUberFxBaseDir, "7777.0.0", "System.Collections.Immutable.dll");
            string netCoreAppFile = Path.Combine(_exeSharedFxBaseDir, "9999.1.0", "System.Collections.Immutable.dll");
            // The System.Collections.Immutable.dll is located in the UberFramework and NetCoreApp
            // Version: NetCoreApp 9999.0.0
            //          UberFramework 7777.0.0
            //          'Roll forward on no candidate fx' enabled through config
            // Exe: NetCoreApp 9999.1.0
            //      UberFramework 7777.0.0
            // Expected: 9999.1.0
            //           7777.0.0
            dotnet.Exec(appDll)
                .WorkingDirectory(_currentWorkingDir)
                .EnvironmentVariable("COREHOST_TRACE", "1")
                .CaptureStdOut()
                .CaptureStdErr()
                .Execute()
                .Should()
                .Pass()
                .And
                .HaveStdErrContaining($"Replacing deps entry [{uberFile}, AssemblyVersion:1.0.1.2, FileVersion:{SystemCollectionsImmutableFileVersion}] with [{netCoreAppFile}");

            SharedFramework.DeleteAvailableSharedFxVersions(_exeSharedFxBaseDir, "9999.1.0");
            SharedFramework.DeleteAvailableSharedFxVersions(_exeSharedUberFxBaseDir, "7777.0.0");
        }
        */
        [Fact]
        public void Multiple_SharedFxLookup_Uber_Wins_Over_NetCoreApp_On_PatchRollForward()
        {
            var fixture = PreviouslyBuiltAndRestoredPortableTestProjectFixture
                .Copy();

            var dotnet = fixture.BuiltDotnet;
            var appDll = fixture.TestProject.AppDll;

            string runtimeConfig = Path.Combine(fixture.TestProject.OutputDirectory, "SharedFxLookupPortableApp.runtimeconfig.json");
            SharedFramework.SetRuntimeConfigJson(runtimeConfig, "7777.0.0", null, useUberFramework: true);

            // Add versions in the exe folders
            SharedFramework.AddAvailableSharedFxVersions(_builtSharedFxDir, _exeSharedFxBaseDir, "9999.0.1");
            SharedFramework.AddAvailableSharedUberFxVersions(_builtSharedUberFxDir, _exeSharedUberFxBaseDir, "9999.0.0", null, "7777.0.0");

            // The System.Collections.Immutable.dll is located in the UberFramework and NetCoreApp
            // Version: NetCoreApp 9999.0.0
            //          UberFramework 7777.0.0
            //          'Roll forward on no candidate fx' enabled through config
            // Exe: NetCoreApp 9999.0.1
            //      UberFramework 7777.0.0
            // Expected: 9999.0.1
            //           7777.0.0
            dotnet.Exec(appDll)
                .WorkingDirectory(_currentWorkingDir)
                .EnvironmentVariable("COREHOST_TRACE", "1")
                .CaptureStdOut()
                .CaptureStdErr()
                .Execute()
                .Should()
                .Pass()
                .And
                .HaveStdErrContaining(Path.Combine("7777.0.0", "System.Collections.Immutable.dll"))
                .And
                .NotHaveStdErrContaining(Path.Combine("9999.1.0", "System.Collections.Immutable.dll"));

            SharedFramework.DeleteAvailableSharedFxVersions(_exeSharedFxBaseDir, "9999.0.1");
            SharedFramework.DeleteAvailableSharedFxVersions(_exeSharedUberFxBaseDir, "7777.0.0");
        }

        [Fact]
        public void SharedFx_Wins_Against_App_On_RollForward_And_Version_Tie()
        {
            var fixture = PreviouslyBuiltAndRestoredPortableTestProjectFixture
                .Copy();

            var dotnet = fixture.BuiltDotnet;
            var appDll = fixture.TestProject.AppDll;

            // Set desired version = 7777.0.0
            string runtimeConfig = Path.Combine(fixture.TestProject.OutputDirectory, "SharedFxLookupPortableApp.runtimeconfig.json");
            SharedFramework.SetRuntimeConfigJson(runtimeConfig, "7777.0.0", null, useUberFramework: true);

            // Add versions in the exe folder
            SharedFramework.AddAvailableSharedFxVersions(_builtSharedFxDir, _exeSharedFxBaseDir, "9999.0.0");
            SharedFramework.AddAvailableSharedUberFxVersions(_builtSharedUberFxDir, _exeSharedUberFxBaseDir, "9999.0.0", null, "7777.1.0");

            // Copy NetCoreApp's copy of the assembly to the app location
            string netcoreAssembly = Path.Combine(_exeSharedFxBaseDir, "9999.0.0", "System.Collections.Immutable.dll");
            string appAssembly = Path.Combine(fixture.TestProject.OutputDirectory, "System.Collections.Immutable.dll");
            File.Copy(netcoreAssembly, appAssembly);

            // Modify the app's deps.json to add System.Collections.Immmutable
            string appDepsJson = Path.Combine(fixture.TestProject.OutputDirectory, "SharedFxLookupPortableApp.deps.json");
            JObject versionInfo = new JObject();
            versionInfo.Add(new JProperty("assemblyVersion", SystemCollectionsImmutableAssemblyVersion));
            versionInfo.Add(new JProperty("fileVersion", SystemCollectionsImmutableFileVersion));
            SharedFramework.AddReferenceToDepsJson(appDepsJson, "SharedFxLookupPortableApp/1.0.0", "System.Collections.Immutable", "1.0.0", versionInfo);

            // Version: NetCoreApp 9999.0.0
            //          UberFramework 7777.0.0
            // Exe: NetCoreApp 9999.0.0
            //      UberFramework 7777.1.0
            // Expected: 9999.0.0
            //           7777.1.0
            // Expected: the framework's version of System.Collections.Immutable is used
            string uberAssembly = Path.Combine(_exeSharedUberFxBaseDir, "7777.1.0", "System.Collections.Immutable.dll");
            dotnet.Exec(appDll)
                .WorkingDirectory(_currentWorkingDir)
                .EnvironmentVariable("COREHOST_TRACE", "1")
                .CaptureStdOut()
                .CaptureStdErr()
                .Execute()
                .Should()
                .Pass()
                .And
<<<<<<< HEAD
                .HaveStdErrContaining($"Replacing deps entry [{appAssembly}, AssemblyVersion:{SystemCollectionsImmutableAssemblyVersion}, FileVersion:{SystemCollectionsImmutableFileVersion}] with [{uberAssembly}, AssemblyVersion:{SystemCollectionsImmutableAssemblyVersion}, FileVersion:{SystemCollectionsImmutableFileVersion}]");
=======
                .HaveStdErrContaining($"Error initializing the dependency resolver: An error occurred while parsing: {additionalDepsPath}");

            DeleteAvailableSharedFxVersions(_exeSharedFxBaseDir, "9999.0.1", "additionalDeps");
        }

        [Fact]
        public void SharedFxLookup_Wins_Over_Additional_Deps_On_RollForward_And_Version_Tie()
        {
            var fixture = PreviouslyBuiltAndRestoredPortableTestProjectFixture
                .Copy();

            var dotnet = fixture.BuiltDotnet;
            var appDll = fixture.TestProject.AppDll;

            // Set desired version = 7777.0.0
            string runtimeConfig = Path.Combine(fixture.TestProject.OutputDirectory, "SharedFxLookupPortableApp.runtimeconfig.json");
            SetRuntimeConfigJson(runtimeConfig, "7777.0.0", null, useUberFramework: true);

            // Add versions in the exe folder
            AddAvailableSharedFxVersions(_exeSharedFxBaseDir, "9999.0.0");
            AddAvailableSharedUberFxVersions(_exeSharedUberFxBaseDir, "9999.0.0", null, "7777.1.0");

            // Copy NetCoreApp's copy of the assembly to the app location
            string fxAssemblyPath = Path.Combine(_exeSharedFxBaseDir, "9999.0.0", "System.Collections.Immutable.dll");
            string appAssembly = Path.Combine(fixture.TestProject.OutputDirectory, "System.Collections.Immutable.dll");
            File.Copy(fxAssemblyPath, appAssembly);

            // Modify the app's deps.json to add System.Collections.Immmutable
            string appDepsJson = Path.Combine(fixture.TestProject.OutputDirectory, "SharedFxLookupPortableApp.deps.json");
            AddImmutableAssemblyToDepsJson(appDepsJson);

            // Version: NetCoreApp 9999.0.0
            //          UberFramework 7777.0.0
            // Exe: NetCoreApp 9999.0.0
            //      UberFramework 7777.1.0
            // Expected: 9999.0.0
            //           7777.1.0
            // Expected: the framework's version of System.Collections.Immutable is used
            string fxAssembly = Path.Combine(_exeSharedUberFxBaseDir, "7777.1.0", "System.Collections.Immutable.dll");
            dotnet.Exec(appDll)
                .WorkingDirectory(_currentWorkingDir)
                .EnvironmentVariable("COREHOST_TRACE", "1")
                .CaptureStdOut()
                .CaptureStdErr()
                .Execute()
                .Should()
                .Pass()
                .And
                .HaveStdErrContaining($"Replacing deps entry [{appAssembly}, AssemblyVersion:1.0.1.2, FileVersion:1.2.3.4] with [{fxAssembly}, AssemblyVersion:1.0.1.2, FileVersion:1.2.3.4]");

            DeleteAvailableSharedFxVersions(_exeSharedFxBaseDir, "9999.0.0");
            DeleteAvailableSharedFxVersions(_exeSharedUberFxBaseDir, "7777.1.0");
        }

        // This method adds a list of new framework version folders in the specified
        // sharedFxBaseDir. The files are copied from the _buildSharedFxDir.
        // Remarks:
        // - If the sharedFxBaseDir does not exist, then a DirectoryNotFoundException
        //   is thrown.
        // - If a specified version folder already exists, then it is deleted and replaced
        //   with the contents of the _builtSharedFxDir.
        private void AddAvailableSharedFxVersions(string sharedFxBaseDir, params string[] availableVersions)
        {
            DirectoryInfo sharedFxBaseDirInfo = new DirectoryInfo(sharedFxBaseDir);

            if (!sharedFxBaseDirInfo.Exists)
            {
                throw new DirectoryNotFoundException();
            }

            foreach(string version in availableVersions)
            {
                string newSharedFxDir = Path.Combine(sharedFxBaseDir, version);
                CopyDirectory(_builtSharedFxDir, newSharedFxDir);
            }
        }

        // This method adds a list of new framework version folders in the specified
        // sharedFxUberBaseDir. A runtimeconfig file is created that references
        // Microsoft.NETCore.App version=sharedFxBaseVersion
        private void AddAvailableSharedUberFxVersions(string sharedUberFxBaseDir, string sharedFxBaseVersion, string testConfigPropertyValue = null, params string[] availableUberVersions)
        {
            DirectoryInfo sharedFxUberBaseDirInfo = new DirectoryInfo(sharedUberFxBaseDir);

            if (!sharedFxUberBaseDirInfo.Exists)
            {
                sharedFxUberBaseDirInfo.Create();
            }

            foreach (string version in availableUberVersions)
            {
                string newSharedFxDir = Path.Combine(sharedUberFxBaseDir, version);
                CopyDirectory(_builtSharedUberFxDir, newSharedFxDir);

                string runtimeBaseConfig = Path.Combine(newSharedFxDir, "Microsoft.UberFramework.runtimeconfig.json");
                SetRuntimeConfigJson(runtimeBaseConfig, sharedFxBaseVersion, null, testConfigPropertyValue);
            }
        }

        // This method removes a list of framework version folders from the specified
        // sharedFxBaseDir.
        // Remarks:
        // - If the sharedFxBaseDir does not exist, then a DirectoryNotFoundException
        //   is thrown.
        // - If a specified version folder does not exist, then a DirectoryNotFoundException
        //   is thrown.
        static private void DeleteAvailableSharedFxVersions(string sharedFxBaseDir, params string[] availableVersions)
        {
            DirectoryInfo sharedFxBaseDirInfo = new DirectoryInfo(sharedFxBaseDir);

            if (!sharedFxBaseDirInfo.Exists)
            {
                throw new DirectoryNotFoundException();
            }

            foreach (string version in availableVersions)
            {
                string sharedFxDir = Path.Combine(sharedFxBaseDir, version);
                if (!Directory.Exists(sharedFxDir))
                {
                    throw new DirectoryNotFoundException();
                }
                Directory.Delete(sharedFxDir, true);
            }
        }

        // CopyDirectory recursively copies a directory
        // Remarks:
        // - If the dest dir does not exist, then it is created.
        // - If the dest dir exists, then it is substituted with the new one
        //   (original files and subfolders are deleted).
        // - If the src dir does not exist, then a DirectoryNotFoundException
        //   is thrown.
        static private void CopyDirectory(string srcDir, string dstDir)
        {
            DirectoryInfo srcDirInfo = new DirectoryInfo(srcDir);

            if (!srcDirInfo.Exists)
            {
                throw new DirectoryNotFoundException();
            }

            DirectoryInfo dstDirInfo = new DirectoryInfo(dstDir);

            if (dstDirInfo.Exists)
            {
                dstDirInfo.Delete(true);
            }

            dstDirInfo.Create();

            foreach (FileInfo fileInfo in srcDirInfo.GetFiles())
            {
                string newFile = Path.Combine(dstDir, fileInfo.Name);
                fileInfo.CopyTo(newFile);
            }
>>>>>>> 5ac8e293

            SharedFramework.DeleteAvailableSharedFxVersions(_exeSharedFxBaseDir, "9999.0.0");
            SharedFramework.DeleteAvailableSharedFxVersions(_exeSharedUberFxBaseDir, "7777.1.0");
        }

        [Fact]
        public void SharedFx_Loses_Against_App_On_NoRollForward()
        {
            var fixture = PreviouslyBuiltAndRestoredPortableTestProjectFixture
                .Copy();

            var dotnet = fixture.BuiltDotnet;
            var appDll = fixture.TestProject.AppDll;

            // Set desired version = 7777.0.0
            string runtimeConfig = Path.Combine(fixture.TestProject.OutputDirectory, "SharedFxLookupPortableApp.runtimeconfig.json");
            SharedFramework.SetRuntimeConfigJson(runtimeConfig, "7777.0.0", null, useUberFramework: true);

            // Add versions in the exe folder
            SharedFramework.AddAvailableSharedFxVersions(_builtSharedFxDir, _exeSharedFxBaseDir, "9999.0.0");
            SharedFramework.AddAvailableSharedUberFxVersions(_builtSharedUberFxDir, _exeSharedUberFxBaseDir, "9999.0.0", null, "7777.0.0");

            // Copy NetCoreApp's copy of the assembly to the app location
            string netcoreAssembly = Path.Combine(_exeSharedFxBaseDir, "9999.0.0", "System.Collections.Immutable.dll");
            string appAssembly = Path.Combine(fixture.TestProject.OutputDirectory, "System.Collections.Immutable.dll");
            File.Copy(netcoreAssembly, appAssembly);

            // Modify the app's deps.json to add System.Collections.Immmutable
            string appDepsJson = Path.Combine(fixture.TestProject.OutputDirectory, "SharedFxLookupPortableApp.deps.json");
            // Use lower numbers for the app; it should still be selected on non-roll-forward
            JObject versionInfo = new JObject();
            versionInfo.Add(new JProperty("assemblyVersion", "0.0.0.1"));
            versionInfo.Add(new JProperty("fileVersion", "0.0.0.2"));
            SharedFramework.AddReferenceToDepsJson(appDepsJson, "SharedFxLookupPortableApp/1.0.0", "System.Collections.Immutable", "1.0.0", versionInfo);

            // Version: NetCoreApp 9999.0.0
            //          UberFramework 7777.0.0
            // Exe: NetCoreApp 9999.0.0
            //      UberFramework 7777.0.0
            // Expected: 9999.0.0
            //           7777.0.0
            // Expected: the framework's version of System.Collections.Immutable is used
            dotnet.Exec(appDll)
                .WorkingDirectory(_currentWorkingDir)
                .EnvironmentVariable("COREHOST_TRACE", "1")
                .CaptureStdOut()
                .CaptureStdErr()
                .Execute()
                .Should()
                .Pass()
                .And
                .HaveStdErrContaining($"Adding tpa entry: {appAssembly}, AssemblyVersion: {"0.0.0.1"}, FileVersion: {"0.0.0.2"}")
                .And
                .NotHaveStdErrContaining($"Adding tpa entry: {netcoreAssembly}, AssemblyVersion: {SystemCollectionsImmutableAssemblyVersion}, FileVersion :{SystemCollectionsImmutableFileVersion}")
                .And
                .NotHaveStdErrContaining($"Replacing deps entry");

            SharedFramework.DeleteAvailableSharedFxVersions(_exeSharedFxBaseDir, "9999.0.0");
            SharedFramework.DeleteAvailableSharedFxVersions(_exeSharedUberFxBaseDir, "7777.0.0");
        }

        static private JObject GetAdditionalFramework(string fxName, string fxVersion, bool? applyPatches, int? rollForwardOnNoCandidateFx)
        {
            var jobject = new JObject(new JProperty("name", fxName));

            if (fxVersion != null)
            {
                jobject.Add(new JProperty("version", fxVersion));
            }

            if (applyPatches.HasValue)
            {
                jobject.Add(new JProperty("applyPatches", applyPatches.Value));
            }

            if (rollForwardOnNoCandidateFx.HasValue)
            {
                jobject.Add(new JProperty("rollForwardOnNoCandidateFx", rollForwardOnNoCandidateFx));
            }

            return jobject;
        }

        static private string CreateAStore(TestProjectFixture testProjectFixture)
        {
            var storeoutputDirectory = Path.Combine(testProjectFixture.TestProject.ProjectDirectory, "store");
            if (!Directory.Exists(storeoutputDirectory))
            {
                Directory.CreateDirectory(storeoutputDirectory);
            }

            testProjectFixture.StoreProject(outputDirectory: storeoutputDirectory);

            return storeoutputDirectory;
        }

        static private void AddImmutableAssemblyToDepsJson(string jsonFile)
        {
            JObject depsjson = JObject.Parse(File.ReadAllText(jsonFile));

            string assemblyVersion = "1.0.1.2";
            string fileVersion = "1.2.3.4";
            string testPackage = "System.Collections.Immutable";
            string testPackageVersion = "1.0.0";
            string testPackageWithVersion = testPackage + "/" + testPackageVersion;
            string testAssembly = testPackage + ".dll";

            JProperty targetsProperty = (JProperty)depsjson["targets"].First;
            JObject targetsValue = (JObject)targetsProperty.Value;

            var assembly = new JProperty(testPackage, "1.0.0");
            JObject packageDependencies = (JObject)targetsValue["SharedFxLookupPortableApp/1.0.0"]["dependencies"];
            packageDependencies.Add(assembly);

            var package = new JProperty(testPackageWithVersion,
                new JObject(
                    new JProperty("runtime",
                        new JObject(
                            new JProperty(testAssembly,
                                new JObject(
                                    new JProperty("assemblyVersion", assemblyVersion),
                                    new JProperty("fileVersion", fileVersion)
                                )
                            )
                        )
                    )
                )
            );

            targetsValue.Add(package);

            var library = new JProperty(testPackageWithVersion,
                new JObject(
                    new JProperty("type", "assemblyreference"),
                    new JProperty("serviceable", false),
                    new JProperty("sha512", "")
                )
            );

            JObject libraries = (JObject)depsjson["libraries"];
            libraries.Add(library);

            File.WriteAllText(jsonFile, depsjson.ToString());
        }
    }
}<|MERGE_RESOLUTION|>--- conflicted
+++ resolved
@@ -1026,12 +1026,10 @@
                 .Should()
                 .Pass()
                 .And
-<<<<<<< HEAD
                 .HaveStdErrContaining($"Replacing deps entry [{appAssembly}, AssemblyVersion:{SystemCollectionsImmutableAssemblyVersion}, FileVersion:{SystemCollectionsImmutableFileVersion}] with [{uberAssembly}, AssemblyVersion:{SystemCollectionsImmutableAssemblyVersion}, FileVersion:{SystemCollectionsImmutableFileVersion}]");
-=======
-                .HaveStdErrContaining($"Error initializing the dependency resolver: An error occurred while parsing: {additionalDepsPath}");
-
-            DeleteAvailableSharedFxVersions(_exeSharedFxBaseDir, "9999.0.1", "additionalDeps");
+
+            SharedFramework.DeleteAvailableSharedFxVersions(_exeSharedFxBaseDir, "9999.0.0");
+            SharedFramework.DeleteAvailableSharedFxVersions(_exeSharedUberFxBaseDir, "7777.1.0");
         }
 
         [Fact]
@@ -1048,8 +1046,8 @@
             SetRuntimeConfigJson(runtimeConfig, "7777.0.0", null, useUberFramework: true);
 
             // Add versions in the exe folder
-            AddAvailableSharedFxVersions(_exeSharedFxBaseDir, "9999.0.0");
-            AddAvailableSharedUberFxVersions(_exeSharedUberFxBaseDir, "9999.0.0", null, "7777.1.0");
+            SharedFramework.AddAvailableSharedFxVersions(_exeSharedFxBaseDir, "9999.0.0");
+            SharedFramework.AddAvailableSharedUberFxVersions(_exeSharedUberFxBaseDir, "9999.0.0", null, "7777.1.0");
 
             // Copy NetCoreApp's copy of the assembly to the app location
             string fxAssemblyPath = Path.Combine(_exeSharedFxBaseDir, "9999.0.0", "System.Collections.Immutable.dll");
@@ -1058,7 +1056,7 @@
 
             // Modify the app's deps.json to add System.Collections.Immmutable
             string appDepsJson = Path.Combine(fixture.TestProject.OutputDirectory, "SharedFxLookupPortableApp.deps.json");
-            AddImmutableAssemblyToDepsJson(appDepsJson);
+            SharedFramework.AddImmutableAssemblyToDepsJson(appDepsJson);
 
             // Version: NetCoreApp 9999.0.0
             //          UberFramework 7777.0.0
@@ -1078,114 +1076,6 @@
                 .Pass()
                 .And
                 .HaveStdErrContaining($"Replacing deps entry [{appAssembly}, AssemblyVersion:1.0.1.2, FileVersion:1.2.3.4] with [{fxAssembly}, AssemblyVersion:1.0.1.2, FileVersion:1.2.3.4]");
-
-            DeleteAvailableSharedFxVersions(_exeSharedFxBaseDir, "9999.0.0");
-            DeleteAvailableSharedFxVersions(_exeSharedUberFxBaseDir, "7777.1.0");
-        }
-
-        // This method adds a list of new framework version folders in the specified
-        // sharedFxBaseDir. The files are copied from the _buildSharedFxDir.
-        // Remarks:
-        // - If the sharedFxBaseDir does not exist, then a DirectoryNotFoundException
-        //   is thrown.
-        // - If a specified version folder already exists, then it is deleted and replaced
-        //   with the contents of the _builtSharedFxDir.
-        private void AddAvailableSharedFxVersions(string sharedFxBaseDir, params string[] availableVersions)
-        {
-            DirectoryInfo sharedFxBaseDirInfo = new DirectoryInfo(sharedFxBaseDir);
-
-            if (!sharedFxBaseDirInfo.Exists)
-            {
-                throw new DirectoryNotFoundException();
-            }
-
-            foreach(string version in availableVersions)
-            {
-                string newSharedFxDir = Path.Combine(sharedFxBaseDir, version);
-                CopyDirectory(_builtSharedFxDir, newSharedFxDir);
-            }
-        }
-
-        // This method adds a list of new framework version folders in the specified
-        // sharedFxUberBaseDir. A runtimeconfig file is created that references
-        // Microsoft.NETCore.App version=sharedFxBaseVersion
-        private void AddAvailableSharedUberFxVersions(string sharedUberFxBaseDir, string sharedFxBaseVersion, string testConfigPropertyValue = null, params string[] availableUberVersions)
-        {
-            DirectoryInfo sharedFxUberBaseDirInfo = new DirectoryInfo(sharedUberFxBaseDir);
-
-            if (!sharedFxUberBaseDirInfo.Exists)
-            {
-                sharedFxUberBaseDirInfo.Create();
-            }
-
-            foreach (string version in availableUberVersions)
-            {
-                string newSharedFxDir = Path.Combine(sharedUberFxBaseDir, version);
-                CopyDirectory(_builtSharedUberFxDir, newSharedFxDir);
-
-                string runtimeBaseConfig = Path.Combine(newSharedFxDir, "Microsoft.UberFramework.runtimeconfig.json");
-                SetRuntimeConfigJson(runtimeBaseConfig, sharedFxBaseVersion, null, testConfigPropertyValue);
-            }
-        }
-
-        // This method removes a list of framework version folders from the specified
-        // sharedFxBaseDir.
-        // Remarks:
-        // - If the sharedFxBaseDir does not exist, then a DirectoryNotFoundException
-        //   is thrown.
-        // - If a specified version folder does not exist, then a DirectoryNotFoundException
-        //   is thrown.
-        static private void DeleteAvailableSharedFxVersions(string sharedFxBaseDir, params string[] availableVersions)
-        {
-            DirectoryInfo sharedFxBaseDirInfo = new DirectoryInfo(sharedFxBaseDir);
-
-            if (!sharedFxBaseDirInfo.Exists)
-            {
-                throw new DirectoryNotFoundException();
-            }
-
-            foreach (string version in availableVersions)
-            {
-                string sharedFxDir = Path.Combine(sharedFxBaseDir, version);
-                if (!Directory.Exists(sharedFxDir))
-                {
-                    throw new DirectoryNotFoundException();
-                }
-                Directory.Delete(sharedFxDir, true);
-            }
-        }
-
-        // CopyDirectory recursively copies a directory
-        // Remarks:
-        // - If the dest dir does not exist, then it is created.
-        // - If the dest dir exists, then it is substituted with the new one
-        //   (original files and subfolders are deleted).
-        // - If the src dir does not exist, then a DirectoryNotFoundException
-        //   is thrown.
-        static private void CopyDirectory(string srcDir, string dstDir)
-        {
-            DirectoryInfo srcDirInfo = new DirectoryInfo(srcDir);
-
-            if (!srcDirInfo.Exists)
-            {
-                throw new DirectoryNotFoundException();
-            }
-
-            DirectoryInfo dstDirInfo = new DirectoryInfo(dstDir);
-
-            if (dstDirInfo.Exists)
-            {
-                dstDirInfo.Delete(true);
-            }
-
-            dstDirInfo.Create();
-
-            foreach (FileInfo fileInfo in srcDirInfo.GetFiles())
-            {
-                string newFile = Path.Combine(dstDir, fileInfo.Name);
-                fileInfo.CopyTo(newFile);
-            }
->>>>>>> 5ac8e293
 
             SharedFramework.DeleteAvailableSharedFxVersions(_exeSharedFxBaseDir, "9999.0.0");
             SharedFramework.DeleteAvailableSharedFxVersions(_exeSharedUberFxBaseDir, "7777.1.0");
