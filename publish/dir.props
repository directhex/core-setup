--- conflicted
+++ resolved
@@ -49,11 +49,8 @@
     <PublishRid Include="ubuntu.18.04-x64" />
     <PublishRid Include="debian.8-x64" />
     <PublishRid Include="debian.9-x64" />
-<<<<<<< HEAD
-    <PublishRid Include="linuxmint.17-x64" />
-    <PublishRid Include="linuxmint.18-x64" />
-=======
->>>>>>> 55a90141
+    <PublishRid Include="linuxmint.7-x64" />
+    <PublishRid Include="linuxmint.8-x64" />
     <PublishRid Include="linux-x64" />
     <PublishRid Include="win-x86" />
     <PublishRid Include="win-x64" />
