trigger:
- master
- release/3.0

pr:
- master
- release/3.0
<<<<<<< HEAD
=======

>>>>>>> bf0e15be

variables:
  - name: TeamName
    value: dotnet-core-acquisition
  # Skip Running CI tests
  - name: SkipTests
    value: false
  # Set build as stable to remove build number from package names, used for milestone builds
  - name: IsStable
    value: false
  # Set Official Build Id
  - name: OfficialBuildId
    value: $(Build.BuildNumber)
  # Produce Test build for PR and Public builds
  - ${{ if or(eq(variables['System.TeamProject'], 'public'), in(variables['Build.Reason'], 'PullRequest')) }}:
    - name: SignType
      value: test
  # Set variables only for Official build from internal
  - ${{ if and(ne(variables['System.TeamProject'], 'public'), notin(variables['Build.Reason'], 'PullRequest')) }}:
    - name: SignType
      value: real
  # Variable groups
    - group: DotNet-Blob-Feed
    - group: DotNet-Symbol-Server-Pats
    # Used for publishing individual leg assets to azure blobstorage
    - group: DotNet-DotNetCli-Storage
    # Used for publishing to myget
    - group: DotNet-MyGet-Publish
    # Used for dotnet/versions update
    - group: DotNet-Versions-Publish

    # BlobFeed update
    - name: _PublishBlobFeedUrl
      value: https://dotnetfeed.blob.core.windows.net/dotnet-core/index.json
    - name: _BlobFeedArgs
      value: /p:PackagesUrl=$(_PublishBlobFeedUrl)
        /p:SymbolPackagesUrl=$(_PublishBlobFeedUrl)
        /p:TransportFeedAccessToken=$(dotnetfeed-storage-access-key-1)

    - name: _DotNetVersionsArgs
      value: >-
        /p:GitHubUser=dotnet-build-bot
        /p:GitHubEmail=dotnet-build-bot@microsoft.com
        /p:GitHubAuthToken=$(AccessToken-dotnet-build-bot-public-repo)
        /p:VersionsRepoOwner=dotnet
        /p:VersionsRepo=versions
        /p:VersionsRepoPath=build-info/dotnet/core-setup/$(FullBranchName)

    # Symbol Server update
    - name: _SymbolServerPath
      value: https://microsoftpublicsymbols.artifacts.visualstudio.com/DefaultCollection
    - name: _SymbolServerArgs
      value: /p:SymbolServerPath=$(_SymbolServerPath)
         /p:SymbolServerPAT=$(microsoft-symbol-server-pat)
         /p:SymbolExpirationInDays=365

    # ******** Official values *****
    - name: _CommonPublishArgs
      value: /p:AzureAccountName=dotnetcli
        /p:ContainerName=dotnet
        /p:AzureAccessToken=$(dotnetcli-storage-key)
        /p:ChecksumAzureAccountName=dotnetclichecksums
        /p:ChecksumContainerName=dotnet
        /p:ChecksumAzureAccessToken=$(dotnetclichecksums-storage-key)
    # Used for publishing to dotnet myget account
    - name: MyGetApiKey
      value: $(dotnet-myget-org-api-key)
    - name: MyGetFeedUrl
      value: https://dotnet.myget.org/F/dotnet-core/api/v2/package
    - name: MyGetSymbolsFeedUrl
      value: https://dotnet.myget.org/F/dotnet-core/symbols/api/v2/package
    - name: _NugetFeedArgs
      value: /p:NuGetFeedUrl=$(MyGetFeedUrl)
        /p:NuGetSymbolsFeedUrl=$(MyGetSymbolsFeedUrl)
        /p:NuGetApiKey=$(MyGetApiKey)

jobs:
  ################################################################################
  # Build Bash legs (Linux and FreeBSD)
  ################################################################################
- template: /eng/jobs/bash-build.yml
  parameters:
    crossBuild: true
    displayName: Build_Linux_Arm
    dockerImage: microsoft/dotnet-buildtools-prereqs:ubuntu-14.04-cross-e435274-20180323032140
    additionalRunArgs: -e ROOTFS_DIR=/crossrootfs/arm
    portableBuild: true
    skipTests: true
    targetArchitecture: arm

- template: /eng/jobs/bash-build.yml
  parameters:
    crossBuild: true
    displayName: Build_Linux_Arm64
    dockerImage: microsoft/dotnet-buildtools-prereqs:ubuntu-16.04-cross-arm64-a3ae44b-20180316023254
    additionalRunArgs: -e ROOTFS_DIR=/crossrootfs/arm64
    portableBuild: true
    skipTests: true
    targetArchitecture: arm64

# # Tizen build only for PR build
# - ${{ if eq(variables['Build.Reason'], 'PullRequest') }}:
#   - template: /eng/jobs/bash-build.yml
#     parameters:
#       additionalMSBuildArgs: /p:OverridePackageSource=https:%2F%2Ftizen.myget.org/F/dotnet-core/api/v3/index.json /p:OutputRid=tizen.5.0.0-armel
#       additionalRunArgs: -e ROOTFS_DIR=/crossrootfs/armel.tizen.build
#       crossBuild: true
#       displayName: Build_Linux_ArmRel_Tizen
#       disableCrossgen: true
#       dockerImage: tizendotnet/dotnet-buildtools-prereqs:ubuntu-16.04-cross-e435274-20180426002255-tizen-rootfs-5.0m1
#       portableBuild: false
#       skipTests: true
#       targetArchitecture: armel

- template: /eng/jobs/bash-build.yml
  parameters:
    additionalMSBuildArgs: /p:OutputRid=linux-musl-x64
    displayName: Build_Linux_x64_Alpine36
    dockerImage: microsoft/dotnet-buildtools-prereqs:alpine-3.6-3148f11-20171119021156
    portableBuild: false
    targetArchitecture: x64

- template: /eng/jobs/bash-build.yml
  parameters:
    displayName: Build_Linux_x64_glibc
    dockerImage: microsoft/dotnet-buildtools-prereqs:centos-7-d485f41-20173404063424
    packageDistroListDeb: [debian.8,debian.9,ubuntu.16.04,ubuntu.18.04]
    packageDistroListRpm: [centos.7,fedora.27,opensuse.42,oraclelinux.7,sles.12]
    portableBuild: true
    targetArchitecture: x64

- template: /eng/jobs/bash-build.yml
  parameters:
    additionalMSBuildArgs: /p:OutputRid=rhel.6-x64
    displayName: Build_Linux_x64_Rhel6
    dockerImage: microsoft/dotnet-buildtools-prereqs:centos-6-376e1a3-20174311014331
    portableBuild: false
    targetArchitecture: x64

  ################################################################################
  # Build Build_OSX leg
  ################################################################################
- template: /eng/jobs/osx-build.yml

  ################################################################################
  # Build Windows legs
  ################################################################################

# Windows Arm
- template: /eng/jobs/windows-build.yml
  parameters:
    displayName: Build_Windows_Arm
    skipTests: true
    targetArchitecture: arm

# Windows Arm64
- template: /eng/jobs/windows-build.yml
  parameters:
    displayName: Build_Windows_Arm64
    skipTests: true
    targetArchitecture: arm64

# Windows x64
- template: /eng/jobs/windows-build.yml
  parameters:
    buildFullPlatformManifest: true
    displayName: Build_Windows_x64
    publishRidAgnosticPackages: true
    targetArchitecture: x64

# Windows x86
- template: /eng/jobs/windows-build.yml
  parameters:
    buildFullPlatformManifest: true
    displayName: Build_Windows_x86
    targetArchitecture: x86

- ${{ if and(ne(variables['System.TeamProject'], 'public'), notin(variables['Build.Reason'], 'PullRequest')) }}:
  ################################################################################
  # Finalize build publish
  # publish nuget packages to blobfeed, symbolserver, and myget
  ################################################################################
  - template: /eng/jobs/finalize-publish.yml
    parameters:
      _PublishType: nopublishtype

  ################################################################################
  # Publish to B.A.R
  ################################################################################
  - template: /eng/common/templates/job/publish-build-assets.yml
    parameters:
      pool:
        name: dotnet-internal-temp
      dependsOn:
        - Finalize_Publish<|MERGE_RESOLUTION|>--- conflicted
+++ resolved
@@ -5,10 +5,6 @@
 pr:
 - master
 - release/3.0
-<<<<<<< HEAD
-=======
-
->>>>>>> bf0e15be
 
 variables:
   - name: TeamName
